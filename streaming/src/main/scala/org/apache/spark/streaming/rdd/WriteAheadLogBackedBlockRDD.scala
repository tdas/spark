/*
 * Licensed to the Apache Software Foundation (ASF) under one or more
 * contributor license agreements.  See the NOTICE file distributed with
 * this work for additional information regarding copyright ownership.
 * The ASF licenses this file to You under the Apache License, Version 2.0
 * (the "License"); you may not use this file except in compliance with
 * the License.  You may obtain a copy of the License at
 *
 *    http://www.apache.org/licenses/LICENSE-2.0
 *
 * Unless required by applicable law or agreed to in writing, software
 * distributed under the License is distributed on an "AS IS" BASIS,
 * WITHOUT WARRANTIES OR CONDITIONS OF ANY KIND, either express or implied.
 * See the License for the specific language governing permissions and
 * limitations under the License.
 */
package org.apache.spark.streaming.rdd

import java.io.File
import java.nio.ByteBuffer
import java.util.UUID

import scala.reflect.ClassTag
import scala.util.control.NonFatal

import org.apache.spark._
import org.apache.spark.rdd.BlockRDD
import org.apache.spark.storage.{BlockId, StorageLevel}
import org.apache.spark.streaming.util._

/**
 * Partition class for [[org.apache.spark.streaming.rdd.WriteAheadLogBackedBlockRDD]].
 * It contains information about the id of the blocks having this partition's data and
 * the corresponding record handle in the write ahead log that backs the partition.
 * @param index index of the partition
 * @param blockId id of the block having the partition data
 * @param isBlockIdValid Whether the block Ids are valid (i.e., the blocks are present in the Spark
 *                         executors). If not, then block lookups by the block ids will be skipped.
 *                         By default, this is an empty array signifying true for all the blocks.
 * @param walRecordHandle Handle of the record in a write ahead log having the partition data
 */
private[streaming]
class WriteAheadLogBackedBlockRDDPartition(
    val index: Int,
    val blockId: BlockId,
    val isBlockIdValid: Boolean,
    val walRecordHandle: WriteAheadLogRecordHandle
  ) extends Partition


/**
 * This class represents a special case of the BlockRDD where the data blocks in
 * the block manager are also backed by data in write ahead logs. For reading
 * the data, this RDD first looks up the blocks by their ids in the block manager.
 * If it does not find them, it looks up the WAL using the corresponding record handle.
 * The lookup of the blocks from the block manager can be skipped by setting the corresponding
 * element in isBlockIdValid to false. This is a performance optimization which does not affect
 * correctness, and it can be used in situations where it is known that the block
 * does not exist in the Spark executors (e.g. after a failed driver is restarted).
 *
 *
 * @param sc SparkContext
 * @param blockIds Ids of the blocks that contains this RDD's data
 * @param walRecordHandles Record handles in write ahead logs that contain this RDD's data
 * @param isBlockIdValid Whether the block Ids are valid (i.e., the blocks are present in the Spark
 *                         executors). If not, then block lookups by the block ids will be skipped.
 *                         By default, this is an empty array signifying true for all the blocks.
 * @param storeInBlockManager Whether to store a block in the block manager
 *                            after reading it from the WAL
 * @param storageLevel storage level to store when storing in block manager
 *                     (applicable when storeInBlockManager = true)
 */
private[streaming]
class WriteAheadLogBackedBlockRDD[T: ClassTag](
    @transient sc: SparkContext,
    @transient blockIds: Array[BlockId],
    @transient walRecordHandles: Array[WriteAheadLogRecordHandle],
    @transient isBlockIdValid: Array[Boolean] = Array.empty,
    storeInBlockManager: Boolean = false,
    storageLevel: StorageLevel = StorageLevel.MEMORY_ONLY_SER)
  extends BlockRDD[T](sc, blockIds) {

  require(
    blockIds.length == walRecordHandles.length,
    s"Number of block Ids (${blockIds.length}) must be " +
      s" same as number of WAL record handles (${walRecordHandles.length}})")

  require(
    isBlockIdValid.isEmpty || isBlockIdValid.length == blockIds.length,
    s"Number of elements in isBlockIdValid (${isBlockIdValid.length}) must be " +
      s" same as number of block Ids (${blockIds.length})")

  // Hadoop configuration is not serializable, so broadcast it as a serializable.
  @transient private val hadoopConfig = sc.hadoopConfiguration
  private val broadcastedHadoopConf = new SerializableWritable(hadoopConfig)

  override def isValid(): Boolean = true

  override def getPartitions: Array[Partition] = {
    assertValid()
    Array.tabulate(blockIds.length) { i =>
      val isValid = if (isBlockIdValid.length == 0) true else isBlockIdValid(i)
      new WriteAheadLogBackedBlockRDDPartition(i, blockIds(i), isValid, walRecordHandles(i))
    }
  }

  /**
   * Gets the partition data by getting the corresponding block from the block manager.
   * If the block does not exist, then the data is read from the corresponding record
   * in write ahead log files.
   */
  override def compute(split: Partition, context: TaskContext): Iterator[T] = {
    assertValid()
    val hadoopConf = broadcastedHadoopConf.value
    val blockManager = SparkEnv.get.blockManager
    val partition = split.asInstanceOf[WriteAheadLogBackedBlockRDDPartition]
    val blockId = partition.blockId
<<<<<<< HEAD

    def getBlockFromBlockManager(): Option[Iterator[T]] = {
      blockManager.get(blockId).map(_.data.asInstanceOf[Iterator[T]])
    }

    def getBlockFromWriteAheadLog(): Iterator[T] = {
      var dataRead: ByteBuffer = null
      var writeAheadLog: WriteAheadLog = null
      try {
        // The WriteAheadLogUtils.createLog*** method needs a directory to create a
        // WriteAheadLog object as the default FileBasedWriteAheadLog needs a directory for
        // writing log data. However, the directory is not needed if data needs to be read, hence
        // a dummy path is provided to satisfy the method parameter requirements.
        // FileBasedWriteAheadLog will not create any file or directory at that path.
        val dummyDirectory = FileUtils.getTempDirectoryPath()
        writeAheadLog = WriteAheadLogUtils.createLogForReceiver(
          SparkEnv.get.conf, dummyDirectory, hadoopConf)
        dataRead = writeAheadLog.read(partition.walRecordHandle)
      } catch {
        case NonFatal(e) =>
=======
    blockManager.get(blockId) match {
      case Some(block) => // Data is in Block Manager
        val iterator = block.data.asInstanceOf[Iterator[T]]
        logDebug(s"Read partition data of $this from block manager, block $blockId")
        iterator
      case None => // Data not found in Block Manager, grab it from write ahead log file
        var dataRead: ByteBuffer = null
        var writeAheadLog: WriteAheadLog = null
        try {
          // The WriteAheadLogUtils.createLog*** method needs a directory to create a
          // WriteAheadLog object as the default FileBasedWriteAheadLog needs a directory for
          // writing log data. However, the directory is not needed if data needs to be read, hence
          // a dummy path is provided to satisfy the method parameter requirements.
          // FileBasedWriteAheadLog will not create any file or directory at that path.
          // FileBasedWriteAheadLog will not create any file or directory at that path. Also,
          // this dummy directory should not already exist otherwise the WAL will try to recover
          // past events from the directory and throw errors.
          val nonExistentDirectory = new File(
            System.getProperty("java.io.tmpdir"), UUID.randomUUID().toString).getAbsolutePath
          writeAheadLog = WriteAheadLogUtils.createLogForReceiver(
            SparkEnv.get.conf, nonExistentDirectory, hadoopConf)
          dataRead = writeAheadLog.read(partition.walRecordHandle)
        } catch {
          case NonFatal(e) =>
            throw new SparkException(
              s"Could not read data from write ahead log record ${partition.walRecordHandle}", e)
        } finally {
          if (writeAheadLog != null) {
            writeAheadLog.close()
            writeAheadLog = null
          }
        }
        if (dataRead == null) {
>>>>>>> ecc6eb50
          throw new SparkException(
            s"Could not read data from write ahead log record ${partition.walRecordHandle}", e)
      } finally {
        if (writeAheadLog != null) {
          writeAheadLog.close()
          writeAheadLog = null
        }
      }
      if (dataRead == null) {
        throw new SparkException(
          s"Could not read data from write ahead log record ${partition.walRecordHandle}, " +
            s"read returned null")
      }
      logInfo(s"Read partition data of $this from write ahead log, record handle " +
        partition.walRecordHandle)
      if (storeInBlockManager) {
        blockManager.putBytes(blockId, dataRead, storageLevel)
        logDebug(s"Stored partition data of $this into block manager with level $storageLevel")
        dataRead.rewind()
      }
      blockManager.dataDeserialize(blockId, dataRead).asInstanceOf[Iterator[T]]
    }

    if (partition.isBlockIdValid) {
      getBlockFromBlockManager().getOrElse { getBlockFromWriteAheadLog() }
    } else {
      getBlockFromWriteAheadLog()
    }
  }

  /**
   * Get the preferred location of the partition. This returns the locations of the block
   * if it is present in the block manager, else if FileBasedWriteAheadLogSegment is used,
   * it returns the location of the corresponding file segment in HDFS .
   */
  override def getPreferredLocations(split: Partition): Seq[String] = {
    val partition = split.asInstanceOf[WriteAheadLogBackedBlockRDDPartition]
    val blockLocations = if (partition.isBlockIdValid) {
      getBlockIdLocations().get(partition.blockId)
    } else {
      None
    }

    blockLocations.getOrElse {
      partition.walRecordHandle match {
        case fileSegment: FileBasedWriteAheadLogSegment =>
          HdfsUtils.getFileSegmentLocations(
            fileSegment.path, fileSegment.offset, fileSegment.length, hadoopConfig)
        case _ =>
          Seq.empty
      }
    }
  }
}<|MERGE_RESOLUTION|>--- conflicted
+++ resolved
@@ -22,6 +22,8 @@
 
 import scala.reflect.ClassTag
 import scala.util.control.NonFatal
+
+import org.apache.commons.io.FileUtils
 
 import org.apache.spark._
 import org.apache.spark.rdd.BlockRDD
@@ -115,7 +117,6 @@
     val blockManager = SparkEnv.get.blockManager
     val partition = split.asInstanceOf[WriteAheadLogBackedBlockRDDPartition]
     val blockId = partition.blockId
-<<<<<<< HEAD
 
     def getBlockFromBlockManager(): Option[Iterator[T]] = {
       blockManager.get(blockId).map(_.data.asInstanceOf[Iterator[T]])
@@ -130,47 +131,16 @@
         // writing log data. However, the directory is not needed if data needs to be read, hence
         // a dummy path is provided to satisfy the method parameter requirements.
         // FileBasedWriteAheadLog will not create any file or directory at that path.
-        val dummyDirectory = FileUtils.getTempDirectoryPath()
+        // FileBasedWriteAheadLog will not create any file or directory at that path. Also,
+        // this dummy directory should not already exist otherwise the WAL will try to recover
+        // past events from the directory and throw errors.
+        val nonExistentDirectory = new File(
+          System.getProperty("java.io.tmpdir"), UUID.randomUUID().toString).getAbsolutePath
         writeAheadLog = WriteAheadLogUtils.createLogForReceiver(
-          SparkEnv.get.conf, dummyDirectory, hadoopConf)
+          SparkEnv.get.conf, nonExistentDirectory, hadoopConf)
         dataRead = writeAheadLog.read(partition.walRecordHandle)
       } catch {
         case NonFatal(e) =>
-=======
-    blockManager.get(blockId) match {
-      case Some(block) => // Data is in Block Manager
-        val iterator = block.data.asInstanceOf[Iterator[T]]
-        logDebug(s"Read partition data of $this from block manager, block $blockId")
-        iterator
-      case None => // Data not found in Block Manager, grab it from write ahead log file
-        var dataRead: ByteBuffer = null
-        var writeAheadLog: WriteAheadLog = null
-        try {
-          // The WriteAheadLogUtils.createLog*** method needs a directory to create a
-          // WriteAheadLog object as the default FileBasedWriteAheadLog needs a directory for
-          // writing log data. However, the directory is not needed if data needs to be read, hence
-          // a dummy path is provided to satisfy the method parameter requirements.
-          // FileBasedWriteAheadLog will not create any file or directory at that path.
-          // FileBasedWriteAheadLog will not create any file or directory at that path. Also,
-          // this dummy directory should not already exist otherwise the WAL will try to recover
-          // past events from the directory and throw errors.
-          val nonExistentDirectory = new File(
-            System.getProperty("java.io.tmpdir"), UUID.randomUUID().toString).getAbsolutePath
-          writeAheadLog = WriteAheadLogUtils.createLogForReceiver(
-            SparkEnv.get.conf, nonExistentDirectory, hadoopConf)
-          dataRead = writeAheadLog.read(partition.walRecordHandle)
-        } catch {
-          case NonFatal(e) =>
-            throw new SparkException(
-              s"Could not read data from write ahead log record ${partition.walRecordHandle}", e)
-        } finally {
-          if (writeAheadLog != null) {
-            writeAheadLog.close()
-            writeAheadLog = null
-          }
-        }
-        if (dataRead == null) {
->>>>>>> ecc6eb50
           throw new SparkException(
             s"Could not read data from write ahead log record ${partition.walRecordHandle}", e)
       } finally {
