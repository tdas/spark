/*
 * Licensed to the Apache Software Foundation (ASF) under one or more
 * contributor license agreements.  See the NOTICE file distributed with
 * this work for additional information regarding copyright ownership.
 * The ASF licenses this file to You under the Apache License, Version 2.0
 * (the "License"); you may not use this file except in compliance with
 * the License.  You may obtain a copy of the License at
 *
 *    http://www.apache.org/licenses/LICENSE-2.0
 *
 * Unless required by applicable law or agreed to in writing, software
 * distributed under the License is distributed on an "AS IS" BASIS,
 * WITHOUT WARRANTIES OR CONDITIONS OF ANY KIND, either express or implied.
 * See the License for the specific language governing permissions and
 * limitations under the License.
 */

package org.apache.spark.sql.catalyst.analysis

import org.apache.spark.SparkFunSuite
import org.apache.spark.sql.AnalysisException
import org.apache.spark.sql.catalyst.dsl.expressions._
import org.apache.spark.sql.catalyst.dsl.plans._
import org.apache.spark.sql.catalyst.encoders.ExpressionEncoder
import org.apache.spark.sql.catalyst.expressions.{Attribute, AttributeReference, Literal, NamedExpression}
import org.apache.spark.sql.catalyst.expressions.aggregate.Count
import org.apache.spark.sql.catalyst.plans._
import org.apache.spark.sql.catalyst.plans.logical.{FlatMapGroupsWithState, _}
import org.apache.spark.sql.catalyst.streaming.InternalOutputModes._
import org.apache.spark.sql.streaming.OutputMode
import org.apache.spark.sql.types.{IntegerType, LongType, MetadataBuilder}
import org.apache.spark.unsafe.types.CalendarInterval

/** A dummy command for testing unsupported operations. */
case class DummyCommand() extends Command

class UnsupportedOperationsSuite extends SparkFunSuite {

  val attribute = AttributeReference("a", IntegerType, nullable = true)()
  val watermarkMetadata = new MetadataBuilder()
    .withMetadata(attribute.metadata)
    .putLong(EventTimeWatermark.delayKey, 1000L)
    .build()
  val attributeWithWatermark = attribute.withMetadata(watermarkMetadata)
  val batchRelation = LocalRelation(attribute)
  val streamRelation = new TestStreamingRelation(attribute)

  /*
    =======================================================================================
                                     BATCH QUERIES
    =======================================================================================
   */

  assertSupportedInBatchPlan("local relation", batchRelation)

  assertNotSupportedInBatchPlan(
    "streaming source",
    streamRelation,
    Seq("with streaming source", "start"))

  assertNotSupportedInBatchPlan(
    "select on streaming source",
    streamRelation.select($"count(*)"),
    Seq("with streaming source", "start"))


  /*
    =======================================================================================
                                     STREAMING QUERIES
    =======================================================================================
   */

  // Batch plan in streaming query
  testError(
    "streaming plan - no streaming source",
    Seq("without streaming source", "start")) {
    UnsupportedOperationChecker.checkForStreaming(batchRelation.select($"count(*)"), Append)
  }

  // Commands
  assertNotSupportedInStreamingPlan(
    "commmands",
    DummyCommand(),
    outputMode = Append,
    expectedMsgs = "commands" :: Nil)

  // Aggregation: Multiple streaming aggregations not supported
  def aggExprs(name: String): Seq[NamedExpression] = Seq(Count("*").as(name))

  assertSupportedInStreamingPlan(
    "aggregate - multiple batch aggregations",
    Aggregate(Nil, aggExprs("c"), Aggregate(Nil, aggExprs("d"), batchRelation)),
    Append)

  assertSupportedInStreamingPlan(
    "aggregate - multiple aggregations but only one streaming aggregation",
    Aggregate(Nil, aggExprs("c"), batchRelation).join(
      Aggregate(Nil, aggExprs("d"), streamRelation), joinType = Inner),
    Update)

  assertNotSupportedInStreamingPlan(
    "aggregate - multiple streaming aggregations",
    Aggregate(Nil, aggExprs("c"), Aggregate(Nil, aggExprs("d"), streamRelation)),
    outputMode = Update,
    expectedMsgs = Seq("multiple streaming aggregations"))

  assertSupportedInStreamingPlan(
    "aggregate - streaming aggregations in update mode",
    Aggregate(Nil, aggExprs("d"), streamRelation),
    outputMode = Update)

  assertSupportedInStreamingPlan(
    "aggregate - streaming aggregations in complete mode",
    Aggregate(Nil, aggExprs("d"), streamRelation),
    outputMode = Complete)

  assertSupportedInStreamingPlan(
    "aggregate - streaming aggregations with watermark in append mode",
    Aggregate(Seq(attributeWithWatermark), aggExprs("d"), streamRelation),
    outputMode = Append)

  assertNotSupportedInStreamingPlan(
    "aggregate - streaming aggregations without watermark in append mode",
    Aggregate(Nil, aggExprs("d"), streamRelation),
    outputMode = Append,
    expectedMsgs = Seq("streaming aggregations", "without watermark"))

  // Aggregation: Distinct aggregates not supported on streaming relation
  val distinctAggExprs = Seq(Count("*").toAggregateExpression(isDistinct = true).as("c"))
  assertSupportedInStreamingPlan(
    "distinct aggregate - aggregate on batch relation",
    Aggregate(Nil, distinctAggExprs, batchRelation),
    outputMode = Append)

  assertNotSupportedInStreamingPlan(
    "distinct aggregate - aggregate on streaming relation",
    Aggregate(Nil, distinctAggExprs, streamRelation),
    outputMode = Complete,
    expectedMsgs = Seq("distinct aggregation"))

  val att = new AttributeReference(name = "a", dataType = LongType)()
<<<<<<< HEAD
  assertSupportedInBatchPlan(
    "mapGroupsWithState - mapGroupsWithState on batch relation",
    MapGroupsWithState(null, att, att, Seq(att), Seq(att), att, null, null, batchRelation))
=======
  // FlatMapGroupsWithState: Both function modes equivalent and supported in batch.
  for (funcMode <- Seq(Append, Update)) {
    assertSupportedInBatchPlan(
      s"flatMapGroupsWithState - flatMapGroupsWithState($funcMode) on batch relation",
      FlatMapGroupsWithState(
        null, att, att, Seq(att), Seq(att), att, att, Seq(att), funcMode, batchRelation))

    assertSupportedInBatchPlan(
      s"flatMapGroupsWithState - multiple flatMapGroupsWithState($funcMode)s on batch relation",
      FlatMapGroupsWithState(
        null, att, att, Seq(att), Seq(att), att, att, Seq(att), funcMode,
        FlatMapGroupsWithState(
          null, att, att, Seq(att), Seq(att), att, att, Seq(att), funcMode, batchRelation)))
  }

  // FlatMapGroupsWithState(Update) in streaming without aggregation
  assertSupportedInStreamingPlan(
    "flatMapGroupsWithState - flatMapGroupsWithState(Update) " +
      "on streaming relation without aggregation in update mode",
    FlatMapGroupsWithState(
      null, att, att, Seq(att), Seq(att), att, att, Seq(att), Update, streamRelation),
    outputMode = Update)

  assertNotSupportedInStreamingPlan(
    "flatMapGroupsWithState - flatMapGroupsWithState(Update) " +
      "on streaming relation without aggregation in append mode",
    FlatMapGroupsWithState(
      null, att, att, Seq(att), Seq(att), att, att, Seq(att), Update, streamRelation),
    outputMode = Append,
    expectedMsgs = Seq("flatMapGroupsWithState in update mode", "Append"))

  assertNotSupportedInStreamingPlan(
    "flatMapGroupsWithState - flatMapGroupsWithState(Update) " +
      "on streaming relation without aggregation in complete mode",
    FlatMapGroupsWithState(
      null, att, att, Seq(att), Seq(att), att, att, Seq(att), Update, streamRelation),
    outputMode = Complete,
    // Disallowed by the aggregation check but let's still keep this test in case it's broken in
    // future.
    expectedMsgs = Seq("Complete"))

  // FlatMapGroupsWithState(Update) in streaming with aggregation
  for (outputMode <- Seq(Append, Update, Complete)) {
    assertNotSupportedInStreamingPlan(
      "flatMapGroupsWithState - flatMapGroupsWithState(Update) on streaming relation " +
        s"with aggregation in $outputMode mode",
      FlatMapGroupsWithState(
        null, att, att, Seq(att), Seq(att), att, att, Seq(att), Update,
        Aggregate(Seq(attributeWithWatermark), aggExprs("c"), streamRelation)),
      outputMode = outputMode,
      expectedMsgs = Seq("flatMapGroupsWithState in update mode", "with aggregation"))
  }
>>>>>>> 274973d2

  // FlatMapGroupsWithState(Append) in streaming without aggregation
  assertSupportedInStreamingPlan(
<<<<<<< HEAD
    "mapGroupsWithState - mapGroupsWithState on streaming relation before aggregation",
    MapGroupsWithState(null, att, att, Seq(att), Seq(att), att, null, null, streamRelation),
    outputMode = Append)

  assertNotSupportedInStreamingPlan(
    "mapGroupsWithState - mapGroupsWithState on streaming relation after aggregation",
    MapGroupsWithState(null, att, att, Seq(att), Seq(att), att, null, null,
      Aggregate(Nil, aggExprs("c"), streamRelation)),
=======
    "flatMapGroupsWithState - flatMapGroupsWithState(Append) " +
      "on streaming relation without aggregation in append mode",
    FlatMapGroupsWithState(
      null, att, att, Seq(att), Seq(att), att, att, Seq(att), Append, streamRelation),
    outputMode = Append)

  assertNotSupportedInStreamingPlan(
    "flatMapGroupsWithState - flatMapGroupsWithState(Append) " +
      "on streaming relation without aggregation in update mode",
    FlatMapGroupsWithState(
      null, att, att, Seq(att), Seq(att), att, att, Seq(att), Append, streamRelation),
    outputMode = Update,
    expectedMsgs = Seq("flatMapGroupsWithState in append mode", "update"))

  // FlatMapGroupsWithState(Append) in streaming with aggregation
  for (outputMode <- Seq(Append, Update, Complete)) {
    assertSupportedInStreamingPlan(
      "flatMapGroupsWithState - flatMapGroupsWithState(Append) " +
        s"on streaming relation before aggregation in $outputMode mode",
      Aggregate(
        Seq(attributeWithWatermark),
        aggExprs("c"),
        FlatMapGroupsWithState(
          null, att, att, Seq(att), Seq(att), att, att, Seq(att), Append, streamRelation)),
      outputMode = outputMode)
  }

  for (outputMode <- Seq(Append, Update)) {
    assertNotSupportedInStreamingPlan(
      "flatMapGroupsWithState - flatMapGroupsWithState(Append) " +
        s"on streaming relation after aggregation in $outputMode mode",
      FlatMapGroupsWithState(null, att, att, Seq(att), Seq(att), att, att, Seq(att), Append,
        Aggregate(Seq(attributeWithWatermark), aggExprs("c"), streamRelation)),
      outputMode = outputMode,
      expectedMsgs = Seq("flatMapGroupsWithState", "after aggregation"))
  }

  assertNotSupportedInStreamingPlan(
    "flatMapGroupsWithState - " +
      "flatMapGroupsWithState(Update) on streaming relation in complete mode",
    FlatMapGroupsWithState(
      null, att, att, Seq(att), Seq(att), att, att, Seq(att), Append, streamRelation),
>>>>>>> 274973d2
    outputMode = Complete,
    // Disallowed by the aggregation check but let's still keep this test in case it's broken in
    // future.
    expectedMsgs = Seq("Complete"))

  // FlatMapGroupsWithState inside batch relation should always be allowed
  for (funcMode <- Seq(Append, Update)) {
    for (outputMode <- Seq(Append, Update)) { // Complete is not supported without aggregation
      assertSupportedInStreamingPlan(
        s"flatMapGroupsWithState - flatMapGroupsWithState($funcMode) on batch relation inside " +
          s"streaming relation in $outputMode output mode",
        FlatMapGroupsWithState(
          null, att, att, Seq(att), Seq(att), att, att, Seq(att), funcMode, batchRelation),
        outputMode = outputMode
      )
    }
  }

  // multiple FlatMapGroupsWithStates
  assertSupportedInStreamingPlan(
<<<<<<< HEAD
    "mapGroupsWithState - mapGroupsWithState on batch relation inside streaming relation",
    MapGroupsWithState(null, att, att, Seq(att), Seq(att), att, null, null, batchRelation),
    outputMode = Append
  )
=======
    "flatMapGroupsWithState - multiple flatMapGroupsWithStates on streaming relation and all are " +
      "in append mode",
    FlatMapGroupsWithState(
      null, att, att, Seq(att), Seq(att), att, att, Seq(att), Append,
      FlatMapGroupsWithState(
        null, att, att, Seq(att), Seq(att), att, att, Seq(att), Append, streamRelation)),
    outputMode = Append)

  assertNotSupportedInStreamingPlan(
    "flatMapGroupsWithState -  multiple flatMapGroupsWithStates on s streaming relation but some" +
      " are not in append mode",
    FlatMapGroupsWithState(
      null, att, att, Seq(att), Seq(att), att, att, Seq(att), Update,
      FlatMapGroupsWithState(
        null, att, att, Seq(att), Seq(att), att, att, Seq(att), Append, streamRelation)),
    outputMode = Append,
    expectedMsgs = Seq("multiple flatMapGroupsWithState", "append"))

  // mapGroupsWithState
  assertNotSupportedInStreamingPlan(
    "mapGroupsWithState - mapGroupsWithState " +
      "on streaming relation without aggregation in append mode",
    FlatMapGroupsWithState(
      null, att, att, Seq(att), Seq(att), att, att, Seq(att), Update, streamRelation,
      isMapGroupsWithState = true),
    outputMode = Append,
    // Disallowed by the aggregation check but let's still keep this test in case it's broken in
    // future.
    expectedMsgs = Seq("mapGroupsWithState", "append"))

  assertNotSupportedInStreamingPlan(
    "mapGroupsWithState - mapGroupsWithState " +
      "on streaming relation without aggregation in complete mode",
    FlatMapGroupsWithState(
      null, att, att, Seq(att), Seq(att), att, att, Seq(att), Update, streamRelation,
      isMapGroupsWithState = true),
    outputMode = Complete,
    // Disallowed by the aggregation check but let's still keep this test in case it's broken in
    // future.
    expectedMsgs = Seq("Complete"))

  for (outputMode <- Seq(Append, Update, Complete)) {
    assertNotSupportedInStreamingPlan(
      "mapGroupsWithState - mapGroupsWithState on streaming relation " +
        s"with aggregation in $outputMode mode",
      FlatMapGroupsWithState(
        null, att, att, Seq(att), Seq(att), att, att, Seq(att), Update,
        Aggregate(Seq(attributeWithWatermark), aggExprs("c"), streamRelation),
        isMapGroupsWithState = true),
      outputMode = outputMode,
      expectedMsgs = Seq("mapGroupsWithState", "with aggregation"))
  }

  // multiple mapGroupsWithStates
  assertNotSupportedInStreamingPlan(
    "mapGroupsWithState - multiple mapGroupsWithStates on streaming relation and all are " +
      "in append mode",
    FlatMapGroupsWithState(
      null, att, att, Seq(att), Seq(att), att, att, Seq(att), Update,
      FlatMapGroupsWithState(
        null, att, att, Seq(att), Seq(att), att, att, Seq(att), Update, streamRelation,
        isMapGroupsWithState = true),
      isMapGroupsWithState = true),
    outputMode = Append,
    expectedMsgs = Seq("multiple mapGroupsWithStates"))

  // mixing mapGroupsWithStates and flatMapGroupsWithStates
  assertNotSupportedInStreamingPlan(
    "mapGroupsWithState - " +
      "mixing mapGroupsWithStates and flatMapGroupsWithStates on streaming relation",
    FlatMapGroupsWithState(
      null, att, att, Seq(att), Seq(att), att, att, Seq(att), Update,
      FlatMapGroupsWithState(
        null, att, att, Seq(att), Seq(att), att, att, Seq(att), Update, streamRelation,
        isMapGroupsWithState = false),
      isMapGroupsWithState = true),
    outputMode = Append,
    expectedMsgs = Seq("Mixing mapGroupsWithStates and flatMapGroupsWithStates"))
>>>>>>> 274973d2

  // Deduplicate
  assertSupportedInStreamingPlan(
    "Deduplicate - Deduplicate on streaming relation before aggregation",
    Aggregate(
      Seq(attributeWithWatermark),
      aggExprs("c"),
      Deduplicate(Seq(att), streamRelation, streaming = true)),
    outputMode = Append)

  assertNotSupportedInStreamingPlan(
    "Deduplicate - Deduplicate on streaming relation after aggregation",
    Deduplicate(Seq(att), Aggregate(Nil, aggExprs("c"), streamRelation), streaming = true),
    outputMode = Complete,
    expectedMsgs = Seq("dropDuplicates"))

  assertSupportedInStreamingPlan(
    "Deduplicate - Deduplicate on batch relation inside a streaming query",
    Deduplicate(Seq(att), batchRelation, streaming = false),
    outputMode = Append
  )

  // Inner joins: Stream-stream not supported
  testBinaryOperationInStreamingPlan(
    "inner join",
    _.join(_, joinType = Inner),
    streamStreamSupported = false)

  // Full outer joins: only batch-batch is allowed
  testBinaryOperationInStreamingPlan(
    "full outer join",
    _.join(_, joinType = FullOuter),
    streamStreamSupported = false,
    batchStreamSupported = false,
    streamBatchSupported = false)

  // Left outer joins: *-stream not allowed
  testBinaryOperationInStreamingPlan(
    "left outer join",
    _.join(_, joinType = LeftOuter),
    streamStreamSupported = false,
    batchStreamSupported = false,
    expectedMsg = "left outer/semi/anti joins")

  // Left semi joins: stream-* not allowed
  testBinaryOperationInStreamingPlan(
    "left semi join",
    _.join(_, joinType = LeftSemi),
    streamStreamSupported = false,
    batchStreamSupported = false,
    expectedMsg = "left outer/semi/anti joins")

  // Left anti joins: stream-* not allowed
  testBinaryOperationInStreamingPlan(
    "left anti join",
    _.join(_, joinType = LeftAnti),
    streamStreamSupported = false,
    batchStreamSupported = false,
    expectedMsg = "left outer/semi/anti joins")

  // Right outer joins: stream-* not allowed
  testBinaryOperationInStreamingPlan(
    "right outer join",
    _.join(_, joinType = RightOuter),
    streamStreamSupported = false,
    streamBatchSupported = false)

  // Cogroup: only batch-batch is allowed
  testBinaryOperationInStreamingPlan(
    "cogroup",
    genCogroup,
    streamStreamSupported = false,
    batchStreamSupported = false,
    streamBatchSupported = false)

  def genCogroup(left: LogicalPlan, right: LogicalPlan): LogicalPlan = {
    def func(k: Int, left: Iterator[Int], right: Iterator[Int]): Iterator[Int] = {
      Iterator.empty
    }
    implicit val intEncoder = ExpressionEncoder[Int]

    left.cogroup[Int, Int, Int, Int](
      right,
      func,
      AppendColumns[Int, Int]((x: Int) => x, left).newColumns,
      AppendColumns[Int, Int]((x: Int) => x, right).newColumns,
      left.output,
      right.output)
  }

  // Union: Mixing between stream and batch not supported
  testBinaryOperationInStreamingPlan(
    "union",
    _.union(_),
    streamBatchSupported = false,
    batchStreamSupported = false)

  // Except: *-stream not supported
  testBinaryOperationInStreamingPlan(
    "except",
    _.except(_),
    streamStreamSupported = false,
    batchStreamSupported = false)

  // Intersect: stream-stream not supported
  testBinaryOperationInStreamingPlan(
    "intersect",
    _.intersect(_),
    streamStreamSupported = false)

  // Sort: supported only on batch subplans and after aggregation on streaming plan + complete mode
  testUnaryOperatorInStreamingPlan("sort", Sort(Nil, true, _))
  assertSupportedInStreamingPlan(
    "sort - sort after aggregation in Complete output mode",
    streamRelation.groupBy()(Count("*")).sortBy(),
    Complete)
  assertNotSupportedInStreamingPlan(
    "sort - sort before aggregation in Complete output mode",
    streamRelation.sortBy().groupBy()(Count("*")),
    Complete,
    Seq("sort", "aggregat", "complete"))
  assertNotSupportedInStreamingPlan(
    "sort - sort over aggregated data in Update output mode",
    streamRelation.groupBy()(Count("*")).sortBy(),
    Update,
    Seq("sort", "aggregat", "complete")) // sort on aggregations is supported on Complete mode only


  // Other unary operations
  testUnaryOperatorInStreamingPlan(
    "sample", Sample(0.1, 1, true, 1L, _)(), expectedMsg = "sampling")
  testUnaryOperatorInStreamingPlan(
    "window", Window(Nil, Nil, Nil, _), expectedMsg = "non-time-based windows")

  // Output modes with aggregation and non-aggregation plans
  testOutputMode(Append, shouldSupportAggregation = false, shouldSupportNonAggregation = true)
  testOutputMode(Update, shouldSupportAggregation = true, shouldSupportNonAggregation = true)
  testOutputMode(Complete, shouldSupportAggregation = true, shouldSupportNonAggregation = false)

  /*
    =======================================================================================
                                     TESTING FUNCTIONS
    =======================================================================================
   */

  /**
   * Test that an unary operator correctly fails support check when it has a streaming child plan,
   * but not when it has batch child plan. There can be batch sub-plans inside a streaming plan,
   * so it is valid for the operator to have a batch child plan.
   *
   * This test wraps the logical plan in a fake operator that makes the whole plan look like
   * a streaming plan even if the child plan is a batch plan. This is to test that the operator
   * supports having a batch child plan, forming a batch subplan inside a streaming plan.
   */
  def testUnaryOperatorInStreamingPlan(
    operationName: String,
    logicalPlanGenerator: LogicalPlan => LogicalPlan,
    outputMode: OutputMode = Append,
    expectedMsg: String = ""): Unit = {

    val expectedMsgs = if (expectedMsg.isEmpty) Seq(operationName) else Seq(expectedMsg)

    assertNotSupportedInStreamingPlan(
      s"$operationName with stream relation",
      wrapInStreaming(logicalPlanGenerator(streamRelation)),
      outputMode,
      expectedMsgs)

    assertSupportedInStreamingPlan(
      s"$operationName with batch relation",
      wrapInStreaming(logicalPlanGenerator(batchRelation)),
      outputMode)
  }


  /**
   * Test that a binary operator correctly fails support check when it has combinations of
   * streaming and batch child plans. There can be batch sub-plans inside a streaming plan,
   * so it is valid for the operator to have a batch child plan.
   */
  def testBinaryOperationInStreamingPlan(
      operationName: String,
      planGenerator: (LogicalPlan, LogicalPlan) => LogicalPlan,
      outputMode: OutputMode = Append,
      streamStreamSupported: Boolean = true,
      streamBatchSupported: Boolean = true,
      batchStreamSupported: Boolean = true,
      expectedMsg: String = ""): Unit = {

    val expectedMsgs = if (expectedMsg.isEmpty) Seq(operationName) else Seq(expectedMsg)

    if (streamStreamSupported) {
      assertSupportedInStreamingPlan(
        s"$operationName with stream-stream relations",
        planGenerator(streamRelation, streamRelation),
        outputMode)
    } else {
      assertNotSupportedInStreamingPlan(
        s"$operationName with stream-stream relations",
        planGenerator(streamRelation, streamRelation),
        outputMode,
        expectedMsgs)
    }

    if (streamBatchSupported) {
      assertSupportedInStreamingPlan(
        s"$operationName with stream-batch relations",
        planGenerator(streamRelation, batchRelation),
        outputMode)
    } else {
      assertNotSupportedInStreamingPlan(
        s"$operationName with stream-batch relations",
        planGenerator(streamRelation, batchRelation),
        outputMode,
        expectedMsgs)
    }

    if (batchStreamSupported) {
      assertSupportedInStreamingPlan(
        s"$operationName with batch-stream relations",
        planGenerator(batchRelation, streamRelation),
        outputMode)
    } else {
      assertNotSupportedInStreamingPlan(
        s"$operationName with batch-stream relations",
        planGenerator(batchRelation, streamRelation),
        outputMode,
        expectedMsgs)
    }

    assertSupportedInStreamingPlan(
      s"$operationName with batch-batch relations",
      planGenerator(batchRelation, batchRelation),
      outputMode)
  }

  /** Test output mode with and without aggregation in the streaming plan */
  def testOutputMode(
      outputMode: OutputMode,
      shouldSupportAggregation: Boolean,
      shouldSupportNonAggregation: Boolean): Unit = {

    // aggregation
    if (shouldSupportAggregation) {
      assertSupportedInStreamingPlan(
        s"$outputMode output mode - aggregation",
        streamRelation.groupBy("a")("count(*)"),
        outputMode = outputMode)
    } else {
      assertNotSupportedInStreamingPlan(
        s"$outputMode output mode - aggregation",
        streamRelation.groupBy("a")("count(*)"),
        outputMode = outputMode,
        Seq("aggregation", s"$outputMode output mode"))
    }

    // non aggregation
    if (shouldSupportNonAggregation) {
      assertSupportedInStreamingPlan(
        s"$outputMode output mode - no aggregation",
        streamRelation.where($"a" > 1),
        outputMode = outputMode)
    } else {
      assertNotSupportedInStreamingPlan(
        s"$outputMode output mode - no aggregation",
        streamRelation.where($"a" > 1),
        outputMode = outputMode,
        Seq("aggregation", s"$outputMode output mode"))
    }
  }

  /**
   * Assert that the logical plan is supported as subplan insider a streaming plan.
   *
   * To test this correctly, the given logical plan is wrapped in a fake operator that makes the
   * whole plan look like a streaming plan. Otherwise, a batch plan may throw not supported
   * exception simply for not being a streaming plan, even though that plan could exists as batch
   * subplan inside some streaming plan.
   */
  def assertSupportedInStreamingPlan(
      name: String,
      plan: LogicalPlan,
      outputMode: OutputMode): Unit = {
    test(s"streaming plan - $name: supported") {
      UnsupportedOperationChecker.checkForStreaming(wrapInStreaming(plan), outputMode)
    }
  }

  /**
   * Assert that the logical plan is not supported inside a streaming plan.
   *
   * To test this correctly, the given logical plan is wrapped in a fake operator that makes the
   * whole plan look like a streaming plan. Otherwise, a batch plan may throw not supported
   * exception simply for not being a streaming plan, even though that plan could exists as batch
   * subplan inside some streaming plan.
   */
  def assertNotSupportedInStreamingPlan(
      name: String,
      plan: LogicalPlan,
      outputMode: OutputMode,
      expectedMsgs: Seq[String]): Unit = {
    testError(
      s"streaming plan - $name: not supported",
      expectedMsgs :+ "streaming" :+ "DataFrame" :+ "Dataset" :+ "not supported") {
      UnsupportedOperationChecker.checkForStreaming(wrapInStreaming(plan), outputMode)
    }
  }

  /** Assert that the logical plan is supported as a batch plan */
  def assertSupportedInBatchPlan(name: String, plan: LogicalPlan): Unit = {
    test(s"batch plan - $name: supported") {
      UnsupportedOperationChecker.checkForBatch(plan)
    }
  }

  /** Assert that the logical plan is not supported as a batch plan */
  def assertNotSupportedInBatchPlan(
      name: String,
      plan: LogicalPlan,
      expectedMsgs: Seq[String]): Unit = {
    testError(s"batch plan - $name: not supported", expectedMsgs) {
      UnsupportedOperationChecker.checkForBatch(plan)
    }
  }

  /**
   * Test whether the body of code will fail. If it does fail, then check if it has expected
   * messages.
   */
  def testError(testName: String, expectedMsgs: Seq[String])(testBody: => Unit): Unit = {

    test(testName) {
      val e = intercept[AnalysisException] {
        testBody
      }
      expectedMsgs.foreach { m =>
        if (!e.getMessage.toLowerCase.contains(m.toLowerCase)) {
          fail(s"Exception message should contain: '$m', " +
            s"actual exception message:\n\t'${e.getMessage}'")
        }
      }
    }
  }

  def wrapInStreaming(plan: LogicalPlan): LogicalPlan = {
    new StreamingPlanWrapper(plan)
  }

  case class StreamingPlanWrapper(child: LogicalPlan) extends UnaryNode {
    override def output: Seq[Attribute] = child.output
    override def isStreaming: Boolean = true
  }

  case class TestStreamingRelation(output: Seq[Attribute]) extends LeafNode {
    def this(attribute: Attribute) = this(Seq(attribute))
    override def isStreaming: Boolean = true
  }
}<|MERGE_RESOLUTION|>--- conflicted
+++ resolved
@@ -139,24 +139,19 @@
     expectedMsgs = Seq("distinct aggregation"))
 
   val att = new AttributeReference(name = "a", dataType = LongType)()
-<<<<<<< HEAD
-  assertSupportedInBatchPlan(
-    "mapGroupsWithState - mapGroupsWithState on batch relation",
-    MapGroupsWithState(null, att, att, Seq(att), Seq(att), att, null, null, batchRelation))
-=======
   // FlatMapGroupsWithState: Both function modes equivalent and supported in batch.
   for (funcMode <- Seq(Append, Update)) {
     assertSupportedInBatchPlan(
       s"flatMapGroupsWithState - flatMapGroupsWithState($funcMode) on batch relation",
       FlatMapGroupsWithState(
-        null, att, att, Seq(att), Seq(att), att, att, Seq(att), funcMode, batchRelation))
+        null, att, att, Seq(att), Seq(att), att, null, funcMode, false, null, batchRelation))
 
     assertSupportedInBatchPlan(
       s"flatMapGroupsWithState - multiple flatMapGroupsWithState($funcMode)s on batch relation",
       FlatMapGroupsWithState(
-        null, att, att, Seq(att), Seq(att), att, att, Seq(att), funcMode,
+        null, att, att, Seq(att), Seq(att), att, null, funcMode, false, null,
         FlatMapGroupsWithState(
-          null, att, att, Seq(att), Seq(att), att, att, Seq(att), funcMode, batchRelation)))
+          null, att, att, Seq(att), Seq(att), att, null, funcMode, false, null, batchRelation)))
   }
 
   // FlatMapGroupsWithState(Update) in streaming without aggregation
@@ -164,14 +159,14 @@
     "flatMapGroupsWithState - flatMapGroupsWithState(Update) " +
       "on streaming relation without aggregation in update mode",
     FlatMapGroupsWithState(
-      null, att, att, Seq(att), Seq(att), att, att, Seq(att), Update, streamRelation),
+      null, att, att, Seq(att), Seq(att), att, null, Update, false, null, streamRelation),
     outputMode = Update)
 
   assertNotSupportedInStreamingPlan(
     "flatMapGroupsWithState - flatMapGroupsWithState(Update) " +
       "on streaming relation without aggregation in append mode",
     FlatMapGroupsWithState(
-      null, att, att, Seq(att), Seq(att), att, att, Seq(att), Update, streamRelation),
+      null, att, att, Seq(att), Seq(att), att, null, Update, false, null, streamRelation),
     outputMode = Append,
     expectedMsgs = Seq("flatMapGroupsWithState in update mode", "Append"))
 
@@ -179,7 +174,7 @@
     "flatMapGroupsWithState - flatMapGroupsWithState(Update) " +
       "on streaming relation without aggregation in complete mode",
     FlatMapGroupsWithState(
-      null, att, att, Seq(att), Seq(att), att, att, Seq(att), Update, streamRelation),
+      null, att, att, Seq(att), Seq(att), att, null, Update, false, null, streamRelation),
     outputMode = Complete,
     // Disallowed by the aggregation check but let's still keep this test in case it's broken in
     // future.
@@ -191,36 +186,25 @@
       "flatMapGroupsWithState - flatMapGroupsWithState(Update) on streaming relation " +
         s"with aggregation in $outputMode mode",
       FlatMapGroupsWithState(
-        null, att, att, Seq(att), Seq(att), att, att, Seq(att), Update,
+        null, att, att, Seq(att), Seq(att), att, null, Update, false, null,
         Aggregate(Seq(attributeWithWatermark), aggExprs("c"), streamRelation)),
       outputMode = outputMode,
       expectedMsgs = Seq("flatMapGroupsWithState in update mode", "with aggregation"))
   }
->>>>>>> 274973d2
 
   // FlatMapGroupsWithState(Append) in streaming without aggregation
   assertSupportedInStreamingPlan(
-<<<<<<< HEAD
-    "mapGroupsWithState - mapGroupsWithState on streaming relation before aggregation",
-    MapGroupsWithState(null, att, att, Seq(att), Seq(att), att, null, null, streamRelation),
-    outputMode = Append)
-
-  assertNotSupportedInStreamingPlan(
-    "mapGroupsWithState - mapGroupsWithState on streaming relation after aggregation",
-    MapGroupsWithState(null, att, att, Seq(att), Seq(att), att, null, null,
-      Aggregate(Nil, aggExprs("c"), streamRelation)),
-=======
     "flatMapGroupsWithState - flatMapGroupsWithState(Append) " +
       "on streaming relation without aggregation in append mode",
     FlatMapGroupsWithState(
-      null, att, att, Seq(att), Seq(att), att, att, Seq(att), Append, streamRelation),
+      null, att, att, Seq(att), Seq(att), att, null, Append, false, null, streamRelation),
     outputMode = Append)
 
   assertNotSupportedInStreamingPlan(
     "flatMapGroupsWithState - flatMapGroupsWithState(Append) " +
       "on streaming relation without aggregation in update mode",
     FlatMapGroupsWithState(
-      null, att, att, Seq(att), Seq(att), att, att, Seq(att), Append, streamRelation),
+      null, att, att, Seq(att), Seq(att), att, null, Append, false, null, streamRelation),
     outputMode = Update,
     expectedMsgs = Seq("flatMapGroupsWithState in append mode", "update"))
 
@@ -233,7 +217,8 @@
         Seq(attributeWithWatermark),
         aggExprs("c"),
         FlatMapGroupsWithState(
-          null, att, att, Seq(att), Seq(att), att, att, Seq(att), Append, streamRelation)),
+          null, att, att, Seq(att), Seq(att), att, null, Append, isMapGroupsWithState = false, null,
+          streamRelation)),
       outputMode = outputMode)
   }
 
@@ -241,7 +226,8 @@
     assertNotSupportedInStreamingPlan(
       "flatMapGroupsWithState - flatMapGroupsWithState(Append) " +
         s"on streaming relation after aggregation in $outputMode mode",
-      FlatMapGroupsWithState(null, att, att, Seq(att), Seq(att), att, att, Seq(att), Append,
+      FlatMapGroupsWithState(null, att, att, Seq(att), Seq(att), att, null, Append,
+        isMapGroupsWithState = false, null,
         Aggregate(Seq(attributeWithWatermark), aggExprs("c"), streamRelation)),
       outputMode = outputMode,
       expectedMsgs = Seq("flatMapGroupsWithState", "after aggregation"))
@@ -251,8 +237,8 @@
     "flatMapGroupsWithState - " +
       "flatMapGroupsWithState(Update) on streaming relation in complete mode",
     FlatMapGroupsWithState(
-      null, att, att, Seq(att), Seq(att), att, att, Seq(att), Append, streamRelation),
->>>>>>> 274973d2
+      null, att, att, Seq(att), Seq(att), att, null, Append, isMapGroupsWithState = false, null,
+      streamRelation),
     outputMode = Complete,
     // Disallowed by the aggregation check but let's still keep this test in case it's broken in
     // future.
@@ -265,7 +251,7 @@
         s"flatMapGroupsWithState - flatMapGroupsWithState($funcMode) on batch relation inside " +
           s"streaming relation in $outputMode output mode",
         FlatMapGroupsWithState(
-          null, att, att, Seq(att), Seq(att), att, att, Seq(att), funcMode, batchRelation),
+          null, att, att, Seq(att), Seq(att), att, null, funcMode, false, null, batchRelation),
         outputMode = outputMode
       )
     }
@@ -273,27 +259,22 @@
 
   // multiple FlatMapGroupsWithStates
   assertSupportedInStreamingPlan(
-<<<<<<< HEAD
-    "mapGroupsWithState - mapGroupsWithState on batch relation inside streaming relation",
-    MapGroupsWithState(null, att, att, Seq(att), Seq(att), att, null, null, batchRelation),
-    outputMode = Append
-  )
-=======
     "flatMapGroupsWithState - multiple flatMapGroupsWithStates on streaming relation and all are " +
       "in append mode",
-    FlatMapGroupsWithState(
-      null, att, att, Seq(att), Seq(att), att, att, Seq(att), Append,
-      FlatMapGroupsWithState(
-        null, att, att, Seq(att), Seq(att), att, att, Seq(att), Append, streamRelation)),
+    FlatMapGroupsWithState(null, att, att, Seq(att), Seq(att), att, null, Append,
+      isMapGroupsWithState = false, null,
+      FlatMapGroupsWithState(null, att, att, Seq(att), Seq(att), att, null, Append,
+        isMapGroupsWithState = false, null, streamRelation)),
     outputMode = Append)
 
   assertNotSupportedInStreamingPlan(
     "flatMapGroupsWithState -  multiple flatMapGroupsWithStates on s streaming relation but some" +
       " are not in append mode",
     FlatMapGroupsWithState(
-      null, att, att, Seq(att), Seq(att), att, att, Seq(att), Update,
+      null, att, att, Seq(att), Seq(att), att, null, Update, isMapGroupsWithState = false, null,
       FlatMapGroupsWithState(
-        null, att, att, Seq(att), Seq(att), att, att, Seq(att), Append, streamRelation)),
+        null, att, att, Seq(att), Seq(att), att, null, Append, isMapGroupsWithState = false, null,
+        streamRelation)),
     outputMode = Append,
     expectedMsgs = Seq("multiple flatMapGroupsWithState", "append"))
 
@@ -302,8 +283,8 @@
     "mapGroupsWithState - mapGroupsWithState " +
       "on streaming relation without aggregation in append mode",
     FlatMapGroupsWithState(
-      null, att, att, Seq(att), Seq(att), att, att, Seq(att), Update, streamRelation,
-      isMapGroupsWithState = true),
+      null, att, att, Seq(att), Seq(att), att, null, Update, isMapGroupsWithState = true, null,
+      streamRelation),
     outputMode = Append,
     // Disallowed by the aggregation check but let's still keep this test in case it's broken in
     // future.
@@ -313,8 +294,8 @@
     "mapGroupsWithState - mapGroupsWithState " +
       "on streaming relation without aggregation in complete mode",
     FlatMapGroupsWithState(
-      null, att, att, Seq(att), Seq(att), att, att, Seq(att), Update, streamRelation,
-      isMapGroupsWithState = true),
+      null, att, att, Seq(att), Seq(att), att, null, Update, isMapGroupsWithState = true, null,
+      streamRelation),
     outputMode = Complete,
     // Disallowed by the aggregation check but let's still keep this test in case it's broken in
     // future.
@@ -324,10 +305,9 @@
     assertNotSupportedInStreamingPlan(
       "mapGroupsWithState - mapGroupsWithState on streaming relation " +
         s"with aggregation in $outputMode mode",
-      FlatMapGroupsWithState(
-        null, att, att, Seq(att), Seq(att), att, att, Seq(att), Update,
-        Aggregate(Seq(attributeWithWatermark), aggExprs("c"), streamRelation),
-        isMapGroupsWithState = true),
+      FlatMapGroupsWithState(null, att, att, Seq(att), Seq(att), att, null, Update,
+        isMapGroupsWithState = true, null,
+          Aggregate(Seq(attributeWithWatermark), aggExprs("c"), streamRelation)),
       outputMode = outputMode,
       expectedMsgs = Seq("mapGroupsWithState", "with aggregation"))
   }
@@ -337,11 +317,10 @@
     "mapGroupsWithState - multiple mapGroupsWithStates on streaming relation and all are " +
       "in append mode",
     FlatMapGroupsWithState(
-      null, att, att, Seq(att), Seq(att), att, att, Seq(att), Update,
+      null, att, att, Seq(att), Seq(att), att, null, Update, isMapGroupsWithState = true, null,
       FlatMapGroupsWithState(
-        null, att, att, Seq(att), Seq(att), att, att, Seq(att), Update, streamRelation,
-        isMapGroupsWithState = true),
-      isMapGroupsWithState = true),
+        null, att, att, Seq(att), Seq(att), att, null, Update, isMapGroupsWithState = true, null,
+        streamRelation)),
     outputMode = Append,
     expectedMsgs = Seq("multiple mapGroupsWithStates"))
 
@@ -350,14 +329,13 @@
     "mapGroupsWithState - " +
       "mixing mapGroupsWithStates and flatMapGroupsWithStates on streaming relation",
     FlatMapGroupsWithState(
-      null, att, att, Seq(att), Seq(att), att, att, Seq(att), Update,
+      null, att, att, Seq(att), Seq(att), att, null, Update, isMapGroupsWithState = true, null,
       FlatMapGroupsWithState(
-        null, att, att, Seq(att), Seq(att), att, att, Seq(att), Update, streamRelation,
-        isMapGroupsWithState = false),
-      isMapGroupsWithState = true),
+        null, att, att, Seq(att), Seq(att), att, null, Update, isMapGroupsWithState = false, null,
+        streamRelation)
+      ),
     outputMode = Append,
     expectedMsgs = Seq("Mixing mapGroupsWithStates and flatMapGroupsWithStates"))
->>>>>>> 274973d2
 
   // Deduplicate
   assertSupportedInStreamingPlan(
