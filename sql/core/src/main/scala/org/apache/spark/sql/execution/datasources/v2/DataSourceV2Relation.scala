--- conflicted
+++ resolved
@@ -22,13 +22,8 @@
 import org.apache.spark.sql.sources.v2.reader._
 
 case class DataSourceV2Relation(
-<<<<<<< HEAD
     output: Seq[Attribute],
-    reader: DataSourceV2Reader) extends LeafNode with DataSourceReaderHolder {
-=======
-    fullOutput: Seq[AttributeReference],
     reader: DataSourceReader) extends LeafNode with DataSourceReaderHolder {
->>>>>>> 77866167
 
   override def canEqual(other: Any): Boolean = other.isInstanceOf[DataSourceV2Relation]
 
@@ -45,13 +40,8 @@
  * to the non-streaming relation.
  */
 class StreamingDataSourceV2Relation(
-<<<<<<< HEAD
     output: Seq[Attribute],
-    reader: DataSourceV2Reader) extends DataSourceV2Relation(output, reader) {
-=======
-    fullOutput: Seq[AttributeReference],
-    reader: DataSourceReader) extends DataSourceV2Relation(fullOutput, reader) {
->>>>>>> 77866167
+    reader: DataSourceReader) extends DataSourceV2Relation(output, reader) {
   override def isStreaming: Boolean = true
 }
 
