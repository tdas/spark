--- conflicted
+++ resolved
@@ -52,11 +52,7 @@
   /** Bind to the HTTP server behind this web interface. */
   def bind() {
     try {
-<<<<<<< HEAD
-      serverInfo = Some(JettyUtils.startJettyServer("0.0.0.0", port, handlers, worker.conf))
-=======
-      serverInfo = Some(startJettyServer(host, port, handlers, worker.conf))
->>>>>>> 168fe867
+      serverInfo = Some(startJettyServer("0.0.0.0", port, handlers, worker.conf))
       logInfo("Started Worker web UI at http://%s:%d".format(host, boundPort))
     } catch {
       case e: Exception =>
