--- conflicted
+++ resolved
@@ -32,10 +32,7 @@
 import org.apache.spark.partial.{ApproximateActionListener, ApproximateEvaluator, PartialResult}
 import org.apache.spark.rdd.RDD
 import org.apache.spark.storage.{BlockId, BlockManager, BlockManagerMaster, RDDBlockId}
-<<<<<<< HEAD
-=======
-import org.apache.spark.util.{MetadataCleaner, MetadataCleanerType, TimeStampedHashMap, Utils}
->>>>>>> 71d4ed27
+import org.apache.spark.util.Utils
 
 /**
  * The high-level scheduling layer that implements stage-oriented scheduling. It computes a DAG of
@@ -83,27 +80,13 @@
   private[scheduler] def numTotalJobs: Int = nextJobId.get()
   private val nextStageId = new AtomicInteger(0)
 
-<<<<<<< HEAD
   private[scheduler] val jobIdToStageIds = new HashMap[Int, HashSet[Int]]
-
   private[scheduler] val stageIdToJobIds = new HashMap[Int, HashSet[Int]]
-
   private[scheduler] val stageIdToStage = new HashMap[Int, Stage]
-
   private[scheduler] val shuffleToMapStage = new HashMap[Int, Stage]
-
-  private[spark] val stageToInfos = new HashMap[Stage, StageInfo]
-
-  // An async scheduler event bus. The bus should be stopped when DAGScheduler is stopped.
-  private[spark] val listenerBus = new SparkListenerBus
-=======
-  private[scheduler] val jobIdToStageIds = new TimeStampedHashMap[Int, HashSet[Int]]
-  private[scheduler] val stageIdToJobIds = new TimeStampedHashMap[Int, HashSet[Int]]
-  private[scheduler] val stageIdToStage = new TimeStampedHashMap[Int, Stage]
-  private[scheduler] val shuffleToMapStage = new TimeStampedHashMap[Int, Stage]
   private[scheduler] val stageIdToActiveJob = new HashMap[Int, ActiveJob]
   private[scheduler] val resultStageToJob = new HashMap[Stage, ActiveJob]
-  private[spark] val stageToInfos = new TimeStampedHashMap[Stage, StageInfo]
+  private[spark] val stageToInfos = new HashMap[Stage, StageInfo]
 
   // Stages we need to run whose parents aren't done
   private[scheduler] val waitingStages = new HashSet[Stage]
@@ -115,10 +98,9 @@
   private[scheduler] val failedStages = new HashSet[Stage]
 
   // Missing tasks from each stage
-  private[scheduler] val pendingTasks = new TimeStampedHashMap[Stage, HashSet[Task[_]]]
+  private[scheduler] val pendingTasks = new HashMap[Stage, HashSet[Task[_]]]
 
   private[scheduler] val activeJobs = new HashSet[ActiveJob]
->>>>>>> 71d4ed27
 
   // Contains the locations that each RDD's partitions are cached on
   private val cacheLocs = new HashMap[Int, Array[Seq[TaskLocation]]]
@@ -131,21 +113,7 @@
   //       stray messages to detect.
   private val failedEpoch = new HashMap[String, Long]
 
-  private val metadataCleaner =
-    new MetadataCleaner(MetadataCleanerType.DAG_SCHEDULER, this.cleanup, env.conf)
-
-<<<<<<< HEAD
-  val waiting = new HashSet[Stage] // Stages we need to run whose parents aren't done
-  val running = new HashSet[Stage] // Stages we are running right now
-  val failed = new HashSet[Stage]  // Stages that must be resubmitted due to fetch failures
-  // Missing tasks from each stage
-  val pendingTasks = new HashMap[Stage, HashSet[Task[_]]]
-
-  val activeJobs = new HashSet[ActiveJob]
-  val resultStageToJob = new HashMap[Stage, ActiveJob]
-=======
   taskScheduler.setDAGScheduler(this)
->>>>>>> 71d4ed27
 
   /**
    * Starts the event processing actor.  The actor has two responsibilities:
@@ -1117,35 +1085,12 @@
     Nil
   }
 
-<<<<<<< HEAD
-=======
-  private def cleanup(cleanupTime: Long) {
-    Map(
-      "stageIdToStage" -> stageIdToStage,
-      "shuffleToMapStage" -> shuffleToMapStage,
-      "pendingTasks" -> pendingTasks,
-      "stageToInfos" -> stageToInfos,
-      "jobIdToStageIds" -> jobIdToStageIds,
-      "stageIdToJobIds" -> stageIdToJobIds).
-      foreach { case (s, t) =>
-        val sizeBefore = t.size
-        t.clearOldValues(cleanupTime)
-        logInfo("%s %d --> %d".format(s, sizeBefore, t.size))
-      }
-  }
-
->>>>>>> 71d4ed27
   def stop() {
     if (eventProcessActor != null) {
       eventProcessActor ! StopDAGScheduler
     }
-<<<<<<< HEAD
-    taskSched.stop()
+    taskScheduler.stop()
     listenerBus.stop()
-=======
-    metadataCleaner.cancel()
-    taskScheduler.stop()
->>>>>>> 71d4ed27
   }
 }
 
