--- conflicted
+++ resolved
@@ -210,11 +210,6 @@
   }
 
   /**
-<<<<<<< HEAD
-   * Try to free up a given amount of space to store a particular block, but can fail if
-   * either the block is bigger than our memory or it would require replacing another block
-   * from the same RDD (which leads to a wasteful cyclic replacement pattern for RDDs that
-=======
    * Drop a block from memory, possibly putting it on disk if applicable.
    */
   def dropFromMemory(blockId: BlockId) {
@@ -236,7 +231,6 @@
    * Tries to free up a given amount of space to store a particular block, but can fail and return
    * false if either the block is bigger than our memory or it would require replacing another
    * block from the same RDD (which leads to a wasteful cyclic replacement pattern for RDDs that
->>>>>>> 80dd9778
    * don't fit into memory that we want to avoid).
    *
    * Assume that a lock is held by the caller to ensure only one thread is dropping blocks.
@@ -278,23 +272,7 @@
       if (maxMemory - (currentMemory - selectedMemory) >= space) {
         logInfo(selectedBlocks.size + " blocks selected for dropping")
         for (blockId <- selectedBlocks) {
-<<<<<<< HEAD
-          val entry = entries.synchronized { entries.get(blockId) }
-          // This should never be null as only one thread should be dropping
-          // blocks and removing entries. However the check is still here for
-          // future safety.
-          if (entry != null) {
-            val data = if (entry.deserialized) {
-              Left(entry.value.asInstanceOf[ArrayBuffer[Any]])
-            } else {
-              Right(entry.value.asInstanceOf[ByteBuffer].duplicate())
-            }
-            val droppedBlockStatus = blockManager.dropFromMemory(blockId, data)
-            droppedBlockStatus.foreach { status => droppedBlocks += ((blockId, status)) }
-          }
-=======
           dropFromMemory(blockId)
->>>>>>> 80dd9778
         }
         return ResultWithDroppedBlocks(success = true, droppedBlocks)
       } else {
